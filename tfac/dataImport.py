"""Data import and processing for the MRSA data"""
from os.path import join, dirname, abspath
from functools import lru_cache

import numpy as np
import pandas as pd
import scipy.cluster.hierarchy as sch
from sklearn.preprocessing import PowerTransformer, scale
from statsmodels.multivariate.pca import PCA
import tensorly as tl

from .cmtf import perform_CMTF

PATH_HERE = dirname(dirname(abspath(__file__)))
<<<<<<< HEAD
OPTIMAL_SCALING = 2 ** 8.0
=======
OPTIMAL_SCALING = 2 ** 5.0
>>>>>>> 36deec8e


@lru_cache
def import_patient_metadata():
    """
    Returns patient meta data, including cohort and outcome.

    Returns:
        patient_data (pandas.DataFrame): Patient outcomes and cohorts
    """
    patient_data = pd.read_csv(
        join(PATH_HERE, 'tfac', 'data', 'mrsa', 'patient_metadata.txt'),
        delimiter=',',
        index_col=0
    )

    # Drop patients with only RNAseq
    patient_data = patient_data.loc[patient_data["type"] != "2RNAseq", :]

    return patient_data


@lru_cache
def import_validation_patient_metadata():
    """
    Returns validation patient meta data, including cohort and outcome.

    Returns:
        patient_data (pandas.DataFrame): Validation patient outcomes and cohorts
    """
    patient_data = pd.read_csv(
        join(PATH_HERE, 'tfac', 'data', 'mrsa', 'validation_patient_metadata.txt'),
        delimiter=',',
        index_col=0
    )

    return patient_data


@lru_cache
def import_cytokines(scale_cyto=True, transpose=True):
    """
    Return plasma and serum cytokine data.

    Parameters:
        scale_cyto (bool, default:True): scale cytokine values

    Returns:
        plasma_cyto (pandas.DataFrame): plasma cytokine data
        serum_cyto (pandas.DataFrame): serum cytokine data
    """
    plasma_cyto = pd.read_csv(
        join(PATH_HERE, 'tfac', 'data', 'mrsa', 'plasma_cytokines.txt'),
        delimiter=',',
        index_col=0
    )
    serum_cyto = pd.read_csv(
        join(PATH_HERE, 'tfac', 'data', 'mrsa', 'serum_cytokines.txt'),
        delimiter=',',
        index_col=0
    )

    plasma_cyto['IL-12(p70)'] = np.clip(plasma_cyto['IL-12(p70)'], 1.0, np.inf)
    serum_cyto['IL-12(p70)'] = np.clip(serum_cyto['IL-12(p70)'], 1.0, np.inf)

    # IL-3 is almost entirely missing
    plasma_cyto.drop("IL-3", axis=1, inplace=True)
    serum_cyto.drop("IL-3", axis=1, inplace=True)

    if scale_cyto:
        plasma_cyto = plasma_cyto.transform(np.log)
        plasma_cyto -= plasma_cyto.mean(axis=0)
        serum_cyto = serum_cyto.transform(np.log)
        serum_cyto -= serum_cyto.mean(axis=0)

    # If a sample isn't in the metadata, remove it from the cytokines
    patients = set(import_patient_metadata().index)
    plasma_cyto = plasma_cyto.reindex(set(plasma_cyto.index).intersection(patients))
    serum_cyto = serum_cyto.reindex(set(serum_cyto.index).intersection(patients))

    if transpose:
        plasma_cyto = plasma_cyto.T
        serum_cyto = serum_cyto.T

    return plasma_cyto, serum_cyto


def import_rna():
    """
    Return RNA expression modules.

    Returns:
        rna (pandas.DataFrame): RNA expression modules
    """
    rna = pd.read_csv(
        join(PATH_HERE, 'tfac', 'data', 'mrsa', 'rna_tpm.txt.zip'),
        delimiter=',',
        index_col=0,
        engine="c",
        dtype="float64"
    )
    rna.index = rna.index.astype("int32")

    # Always scale
    rna.loc[:, :] = scale(rna.to_numpy())

    return rna


@lru_cache
def form_tensor(variance_scaling: float = OPTIMAL_SCALING):
    """
    Forms a tensor of cytokine data and a matrix of RNA expression data for
    CMTF decomposition.

    Parameters:
        variance_scaling (float, default:1.0): RNA/cytokine variance scaling

    Returns:
        tensor (numpy.array): tensor of cytokine data
        matrix (numpy.array): matrix of RNA expression data
        patient_data (pandas.DataFrame): patient data, including status, data
            types, and cohort
    """
    plasma_cyto, serum_cyto = import_cytokines(transpose=False)
    rna = import_rna()
    patient_data = import_patient_metadata()

    serum_cyto = serum_cyto.reindex(patient_data.index).to_numpy(dtype=float).T
    plasma_cyto = plasma_cyto.reindex(patient_data.index).to_numpy(dtype=float).T
    rna = rna.reindex(patient_data.index).to_numpy(dtype=float)

    tensor = np.stack(
        (serum_cyto, plasma_cyto)
    ).T

    # Put on similar scale
    tensor = tensor / np.nanvar(tensor) * variance_scaling
    rna /= np.nanvar(rna)

    assert tensor.shape[0] == rna.shape[0]
    assert tensor.shape[2] == 2
    assert tensor.ndim == 3
    return np.copy(tensor), np.copy(rna), patient_data


@lru_cache
def get_factors(variance_scaling: float = OPTIMAL_SCALING, r=8):
    """
    Return the factorization results.

    Parameters:
        variance_scaling (float, default:1.0): RNA/cytokine variance scaling

    Returns:
        tfac (tl.CP): The factorization results
        patient_data (pandas.DataFrame): patient data, including status, data
            types, and cohort
    """
    tensor, rna, patient_data = form_tensor(variance_scaling)
    np.random.seed(42)
    t_fac = perform_CMTF(tensor, rna, r=r, maxiter=1000)
    return t_fac, patient_data


def get_pca_factors(variance_scaling: float = OPTIMAL_SCALING, r=8):
    """
    Returns factorization results using PCA.

    Parameters:
        variance_scaling (float, default:1.0): RNA/cytokine variance scaling
        r (int, default:8): PCA components to use

    Returns:
        components (numpy.array): PCA components
        patient_data (pandas.DataFrame): patient data, including status, data
            types, and cohort
        var_explained (float): variance explained by PCA
    """
    tensor, rna, patient_data = form_tensor(variance_scaling)

    unfolded_tensor = tl.unfold(tensor, 0)
    stacked = np.hstack((unfolded_tensor, rna))

    pca = PCA(stacked, ncomp=r, missing='fill-em', method='nipals')
    components = pca.factors / abs(pca.factors).max(axis=0)
    var_explained = pca.rsquare[-1]

    return components, patient_data, var_explained


def get_cibersort_results(power_transform=True):
    """
    Returns CIBERSORTx results.

    Returns:
        cs_results (pandas.DataFrame): CIBERSORTx results
    """
    cs_results = pd.read_csv(
        join(PATH_HERE, 'tfac', 'data', 'cibersortx', 'cibersort_citeseq.txt'),
        delimiter='\t',
        index_col=0
    )
    cs_results = cs_results.loc[cs_results.loc[:, 'P-value'] < 0.01, :]
    cs_results = cs_results.iloc[:, :-3]

    if power_transform:
        transformer = PowerTransformer()
        cs_results[:] = transformer.fit_transform(cs_results)

    return cs_results


def reorder_table(df):
    """
    Reorder a table's rows using heirarchical clustering. Taken from
    https://github.com/meyer-lab/tfac-ccle/blob/master/tfac/dataHelpers.py#L163

    Parameters:
        df (pandas.DataFrame): data to be clustered; rows are treated as samples
            to be clustered

    Returns:
        df (pandas.DataFrame): data with rows reordered via heirarchical
            clustering
    """
    y = sch.linkage(df.to_numpy(), method='centroid')
    index = sch.dendrogram(y, orientation='right')['leaves']
    return df.iloc[index, :]<|MERGE_RESOLUTION|>--- conflicted
+++ resolved
@@ -12,11 +12,7 @@
 from .cmtf import perform_CMTF
 
 PATH_HERE = dirname(dirname(abspath(__file__)))
-<<<<<<< HEAD
-OPTIMAL_SCALING = 2 ** 8.0
-=======
 OPTIMAL_SCALING = 2 ** 5.0
->>>>>>> 36deec8e
 
 
 @lru_cache
